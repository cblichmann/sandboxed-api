# Sandboxed API Integrations/Contributions

This directory contains reusable Sandboxed API integrations with external
libraries.

## Projects Sandboxed

Directory    | Project                                                           | Home Page                                                                            | Integration
------------ | ----------------------------------------------------------------- | ------------------------------------------------------------------------------------ | -----------
`c-blosc/`   | c-blosc - A blocking, shuffling and loss-less compression library | [github.com/Blosc/c-blosc](https://github.com/Blosc/c-blosc)                         | CMake
`hunspell/`  | Hunspell - The most popular spellchecking library                 | [github.com/hunspell/hunspell](https://github.com/hunspell/hunspell)                 | CMake
`jsonnet/`   | Jsonnet - The Data Templating Language                            | [github.com/google/jsonnet](https://github.com/google/jsonnet)                       | CMake
<<<<<<< HEAD
`libzip/`    | libzip - operations on zip archives                               | [github.com/nih-at/libzip](https://github.com/nih-at/libzip)                         | CMake
=======
`libidn2/`   | libidn2 - GNU IDN library                                         | [www.gnu.org/software/libidn/#libidn2](https://www.gnu.org/software/libidn/#libidn2) | CMake
>>>>>>> 6d51497c
`pffft/`     | PFFFT - a pretty fast Fourier Transform                           | [bitbucket.org/jpommier/pffft.git](https://bitbucket.org/jpommier/pffft.git)         | CMake
`turbojpeg/` | High-level JPEG library                                           | [libjpeg-turbo.org/About/TurboJPEG](https://libjpeg-turbo.org/About/TurboJPEG)       | CMake
`zopfli`     | Zopfli - Compression Algorithm                                    | [github.com/google/zopfli](https://github.com/google/zopfli)                         | CMake
`zstd/`      | Zstandard - Fast real-time compression algorithm                  | [github.com/facebook/zstd](https://github.com/facebook/zstd)                         | CMake

## Projects Shipping with Sandboxed API Sandboxes

Project                                 | Home Page                                                        | Integration
--------------------------------------- | ---------------------------------------------------------------- | -----------
YARA - The pattern matching swiss knife | [github.com/VirusTotal/yara](https://github.com/VirusTotal/yara) | Bazel<|MERGE_RESOLUTION|>--- conflicted
+++ resolved
@@ -10,11 +10,8 @@
 `c-blosc/`   | c-blosc - A blocking, shuffling and loss-less compression library | [github.com/Blosc/c-blosc](https://github.com/Blosc/c-blosc)                         | CMake
 `hunspell/`  | Hunspell - The most popular spellchecking library                 | [github.com/hunspell/hunspell](https://github.com/hunspell/hunspell)                 | CMake
 `jsonnet/`   | Jsonnet - The Data Templating Language                            | [github.com/google/jsonnet](https://github.com/google/jsonnet)                       | CMake
-<<<<<<< HEAD
+`libidn2/`   | libidn2 - GNU IDN library                                         | [www.gnu.org/software/libidn/#libidn2](https://www.gnu.org/software/libidn/#libidn2) | CMake
 `libzip/`    | libzip - operations on zip archives                               | [github.com/nih-at/libzip](https://github.com/nih-at/libzip)                         | CMake
-=======
-`libidn2/`   | libidn2 - GNU IDN library                                         | [www.gnu.org/software/libidn/#libidn2](https://www.gnu.org/software/libidn/#libidn2) | CMake
->>>>>>> 6d51497c
 `pffft/`     | PFFFT - a pretty fast Fourier Transform                           | [bitbucket.org/jpommier/pffft.git](https://bitbucket.org/jpommier/pffft.git)         | CMake
 `turbojpeg/` | High-level JPEG library                                           | [libjpeg-turbo.org/About/TurboJPEG](https://libjpeg-turbo.org/About/TurboJPEG)       | CMake
 `zopfli`     | Zopfli - Compression Algorithm                                    | [github.com/google/zopfli](https://github.com/google/zopfli)                         | CMake
